--- conflicted
+++ resolved
@@ -34,11 +34,8 @@
 typer = "^0.12.3"
 soundfile = "0.10.2"
 pyaudio = "0.2.12"
-<<<<<<< HEAD
 rich = "^13.9.4"
-=======
 SpeechRecognition = "^3.10.4"
->>>>>>> d332261f
 
 #[tool.poetry.group.nemo]
 #optional = true
@@ -72,13 +69,9 @@
     "ignore::UserWarning",
     # note the use of single quote below to denote "raw" strings in TOML
     'ignore:.*:DeprecationWarning',
-<<<<<<< HEAD
-]
-=======
 ]
 
 
 [tool.poetry.scripts]
 awss-server = "awss.server.websocket_server:app"
-awss-stream-audio = "awss.client.stream_audio_file:app"
->>>>>>> d332261f
+awss-stream-audio = "awss.client.stream_audio_file:app"